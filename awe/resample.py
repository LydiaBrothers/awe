--- conflicted
+++ resolved
@@ -191,16 +191,6 @@
         cells   = np.array(sorted(map(lambda c: c.id, system.cells)))
         iters   = self.iteration * np.ones(len(cells))
         weights = -1 * np.ones(len(cells))
-<<<<<<< HEAD
-        for i, c in enumerate(cells):
-            ixs        = np.where(group.cells == c)
-            walkers    = group.getslice(ixs)
-            w          = walkers.weights[0] ### assume at least one walker per cell
-            weights[i] = w
-        assert weights.min() >= 0
-        assert weights.max() <= 1
-        vals = np.vstack( (iters, cells, weights) )
-=======
         colors  = -1 * np.ones(len(cells))
         for cid in cells:
             cell         = system.cell(cid)
@@ -209,7 +199,6 @@
         assert weights.min() >= 0
         assert colors.min()  >= 0
         vals = np.vstack( (iters, cells, weights, colors) )
->>>>>>> a7b38af0
 
         with open(self.datfile, mode) as fd:
             np.savetxt(fd, vals.T)
@@ -224,8 +213,4 @@
         self.iteration  += 1
         self.saveweights(newsystem)
 
-<<<<<<< HEAD
-        return newgroup
-=======
-        return newsystem
->>>>>>> a7b38af0
+        return newsystem