--- conflicted
+++ resolved
@@ -59,11 +59,7 @@
         self.targetwalkers = targetwalkers
 #####
         self.histfile = 'walkerhistory.dat'
-<<<<<<< HEAD
-        self.histfile_fd = open(self.histfile)
-=======
         self.histfile_fd = open(self.histfile, 'w')
->>>>>>> 83d3f5f0
         self.histfile_fd.write('%origID, parentID, currentID \n')
 
     def resample(self, system):
