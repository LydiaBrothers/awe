# -*- mode: Python; indent-tabs-mode: nil -*-  #
"""
This file is part of AWE
Copyright (C) 2012- University of Notre Dame
This software is distributed under the GNU General Public License.
See the file COPYING for details.
"""


import awe

import work_queue as WQ

import os, tarfile, tempfile, time, shutil, traceback, random, re
from collections import defaultdict
from functools import reduce

### A process can only support a single WorkQueue instance
_AWE_WORK_QUEUE = None


### workaround for now.
##+ These are the names of the input/output filess to be
##+ materialized on the worker

# These seem to have been deprecated in production.
# The workers use a different set of files.

PICKLE_BASE = 'awe-instance-data/pickle/'

WORKER_POSITIONS_NAME = 'structure.pdb' # The PDB used to generate a trajectory
WORKER_WALKER_NAME    = 'walker.pkl'    # The walker object for the task
WORKER_WEIGHTS_NAME   = 'weight.dat'    # The weight for each walker
WORKER_COLOR_NAME     = 'color.dat'     # The color (state?) of the walker
WORKER_CELL_NAME      = 'cell.dat'      # The list of exemplar configurations
WORKER_RESULTS_NAME   = 'results.tar'   # The file to return to the master

RESULT_POSITIONS = 'structure2.pdb' # The PDB of the final trajectory frame
RESULT_WEIGHTS   = 'weight.dat'     # The weight of the resulting configuration
RESULT_COLOR     = 'color.dat'      # The color (state) of the walker
RESULT_CELL      = 'cell2.dat'      # The updated cells information
RESULT_NAME      = 'results.tar'    # The file to return to the master


class WorkQueueException       (Exception): pass
class WorkQueueWorkerException (Exception): pass

class WQFile(object):
    """
    Manages filepath information and options for temp directories containing
    files used by cctools WorkQueue.Task objects.

    Fields:
        _masterpath - the path to the master set of files
        _base       - flag for looking in the current directory
        _cached     - flag for determining if the path points to cached
                      task files
        _remotepath - the path to the master set of files if not local

    Methods:
        add_to_task - tell a task where to find the files it needs
    """

    @awe.typecheck(str, base=bool, cached=bool, remotepath=str)
    def __init__(self, masterpath, base=True, cached=True, remotepath=None):
        """
        Initialize a new instance of WQFile.

        Properties:
            masterpath - the path to the master set of task files
            base       - whether or not the current directory is the directory
                         to look in
            cached     - whether or not the path points to files cached for a
                         WorkQueue Task
            remotepath - the remote directory to look in for task files
        """

        self._masterpath = masterpath
        self._base       = base
        self._cached     = cached
        self._remotepath = remotepath

    @property
    def masterpath(self):
        return self._masterpath

    @property
    def remotepath(self):
        if self._remotepath:
            return self._remotepath
        elif self.isbase:
            # This returns only a filename, look in the current directory
            return os.path.basename(self.masterpath)
        else:
            return self.masterpath

    @property
    def isbase(self):
        return self._base

    @property
    def cached(self):
        return self._cached

    def add_to_task(self, task):
        """
        Tell a task where to find the files it needs to do its work.

        Parameters:
            task - a cctools WorkQueue.Task object

        Returns:
            None
        """

        if '$' not in self.masterpath and not os.path.exists(self.masterpath):
            raise IOError('Cannot find file to send to worker: %s' % self.masterpath)
        task.specify_file(self.masterpath, remote_name=self.remotepath, cache=self.cached)

    def __str__(self):
        return 'WQFile: masterpath=%s remotepath=%s cached=%s' % (self.masterpath, self.remotepath, self.cached)

    def __repr__(self):
        return 'WQFile(%r, base=%r, cached=%r' % (self._masterpath, self._base, self._cached)



class Config(object):
    """
    Configuration options for a WorkQueue instance.

    Fields:
        name            - the name of this run of AWE-WQ
        port            - the port on which the WorkQueue master listens
        schedule        - the task scheduling algorithm to use
        exclusive       - whether or not the WorkQueue instance is singleton
        catalog         -
        debug           - which information to include in logs
        shutdown        -
        fastabort       -
        restarts        - the number of times to restart a failed task
        maxreps         -
        waittime        -
        wq_logfile      - the log file for WorkQueue debug information
        wqstats_logfile - the log file for WorkQueue statistical information
        monitor         -
        summaryfile     - the log file for WorkQueue run basic information
        capacity        -
        _executable     - the script or executable that the task should run
        _cache          -

    Methods:
        execute - add the main program to run to the task cached file list
        cache   - add files to the task cached file list
        _mk_wq  - create a WorkQueue instance or get a reference to the
                  singleton
    """

    def __init__(self):
        """
        Initialize a new instance of Config. Uses default options that are then
        reset by the aweclasses.AWE class if necessary.

        Parameters:
            None

        Returns:
            None
        """

        self.name            = ''
        self.port            = WQ.WORK_QUEUE_DEFAULT_PORT
        self.schedule        = WQ.WORK_QUEUE_SCHEDULE_TIME
        self.exclusive       = True
        self.catalog         = False
        self.debug           = ''
        self.shutdown        = False
        self.fastabort       = 3
        self.restarts        = 95 # until restarts are handled on a per-iteration basis
        self.maxreps         = 9
        self.waittime        = 10 # in seconds
        self.wq_logfile      = 'debug/wq.log'
        self.wqstats_logfile = 'debug/wq-stats.log'
<<<<<<< HEAD
        self.wqtransactions_logfile = 'debug/wq-transactions.log'
        self.monitor         = True	
        self.summaryfile     = 'debug/monitor-summaries'
=======
        self.monitor         = False
        self.summaryfile     = ''
>>>>>>> 1953aac1
        self.capacity        = False
        self.cores           = 1
        self.task_config     = {
                                   "cores": 1,
                               }
        self._executable = None
        self._cache = set()

    executable = property(lambda self: self._executable)
    getcache   = property(lambda self: self._cache)

    def execute(self, path):
        """
        Tag a file as the intended program for the task to execute and add it
        to the cache.

        Parameters:
            path - filepath of the program to execute

        Returns:
            None
        """

        f = WQFile(path)
        self._executable = f
        self._cache.add(f)

    def cache(self, *files, **kws):
        """
        Add a list of files to the WorkQueue task cache. Cached files are saved
        between tasks run by a single worker.

        Parameters:
            files - a tuple of filepaths
            kws   - a dictionary of keyword-mapped arguments

        Keyword Arguments:
            base       - a boolean value representing whether to use the
                         current directory
            remotepath - the remote filepath to look in for files

        Returns:
            None
        """

        base = kws.get('base', True)
        remotepath = kws.get('remotepath', '')
        for path in files:
            wqf = WQFile(path, base=base, cached=True, remotepath=remotepath)
            self._cache.add(wqf)

    def _mk_wq(self):
        """
        Only one instance of WorkQueue should be run per process. This grants
        access to the WorkQueue singleton or else creates a new WorkQueue
        instance. This also ensures that the cctools WorkQueue object can
        handle more workers.

        Parameters:
            None

        Returns:
            The cctools WorkQueue singleton object
        """

        global _AWE_WORK_QUEUE
        if _AWE_WORK_QUEUE is not None:
            ### warn
            awe.log('WARNING: using previously created WorkQueue instance')
        else:
            if self.debug:
                # Set up debugging parameters for the cctools WorkQueue object.
                # It has inbuilt debugging capabilities.
                WQ.set_debug_flag(self.debug)

                if self.wq_logfile:
                     awe.util.makedirs_parent(self.wq_logfile)
                     WQ.cctools_debug_config_file(self.wq_logfile)
                     WQ.cctools_debug_config_file_size(0)

            if self.name:
                self.catalog = True

            # Create the cctools WorkQueue object
            wq = WQ.WorkQueue(name      = self.name,
                              port      = self.port,
                              shutdown  = self.shutdown,
                              catalog   = self.catalog,
                              exclusive = self.exclusive)

            # Specify the task scheduling algorithm
            wq.specify_algorithm(self.schedule)

            # Turn cctools WorkQueue object status monitoring on or off
            if self.monitor:
                wq.enable_monitoring(self.summaryfile)
                wq.specify_transactions_log(self.wqtransactions_logfile)

            if self.capacity:
                # Determine the number of workers the WorkQueue object can handle
    	        wq.estimate_capacity()

            # Display information about this run of AWE-WQ
            awe.log('Running on port %d...' % wq.port)
            if wq.name:
                awe.log('Using project name %s' % wq.name)
            if self.debug and self.wq_logfile:
                awe.log('Logging WorkQueue to %s' % self.wq_logfile)

            # Set up fast abort procedures
            typ = type(self.fastabort)
            if typ is float or typ is int:
                wq.activate_fast_abort(self.fastabort)

            # Ensure that the singleton is set to the new instance
            _AWE_WORK_QUEUE = wq

        # Ensure that the singleton is logging to the correct files
        awe.util.makedirs_parent(self.wqstats_logfile)
        _AWE_WORK_QUEUE.specify_log(self.wqstats_logfile)

        # Return a reference to teh singleton
        return _AWE_WORK_QUEUE


class TagSet(object):
    """
    Manages tags for identifying submitted tasks. Tags are stored in sets
    indexed in a dictionary by the total number of duplicates existing for
    that particular tag (e.g. if tag in self._tags[3], there exist three
    duplicates of that tag).

    Fields:
        _tags    - the dictionary of sets of tags
        _maxreps - the maximum number of times a tag may be duplicated

    Methods:
        can_duplicate   - determines whether any task can be duplicated
        clear           - clear the tag set dictionary
        clean           - remove a tag set from the dictionary if it contains
                          no tags
        _find_tag_group - find the set containing a specific tag in the
                          dictionary
        add             - add a tag (or duplicate) to the dictionary
        select          - get a random tag from the tag set with the least
                          duplicates
        discard         - remove a tag from the dictionary
    """

    def __init__(self, maxreps=5):
        """
        Initialize a new instance of TagSet.

        Parameters:
            maxreps - the maximum number of times a tag may be duplicated

        Returns:
            None
        """

        # Return an empty set if a key does not exist (see Python docs)
        self._tags = defaultdict(set)
        self._maxreps = maxreps

    def can_duplicate(self):
        """
        Determine whether any tags can can be duplicated.

        Parameters:
            None

        Return:
            A Boolean value representing whether any tag can be duplicated
        """

        #valid = filter(lambda k: k < self._maxreps, self._tags.iterkeys())
        valid = [k for k in iter(self._tags.keys()) if k < self._maxreps]
        return len(valid) > 0

    def clear(self):
        """
        Remove all tag sets from the dictionary.

        Parameters:
            None

        Returns:
            None
        """

        self._tags.clear()

    def clean(self):
        """
        Remove any empty tag sets from the dictionary.

        Parameters:
            None

        Returns:
            None
        """

        for k in list(self._tags.keys()):
            if len(self._tags[k]) < 1:
                del self._tags[k]

    def _find_tag_group(self, tag):
        """
        Find the set that the supplied tag resides in.

        Parameters:
            tag - the tag to search the dictionary for

        Returns:
            The set containing the tag or None if the tag is not in the
            dictionary
        """

        for group, tags in self._tags.items():
            if tag in tags:
                return group
        return None

    def add(self, tag, startcount=0):
        """
        Adds a tag to the dictionary in the set representing the number of
        duplicates of that tag.

        Parameters:
            tag        - the tag to add to the dictionary
            startcount - the set index to begin at

        Returns:
            None
        """

        key = self._find_tag_group(tag)

        ### add the tag to the appropriate group, removing it from previous one
        if key is None:
            # Note: this would only be dangerous if using a list
            # Dictionary keys need not be positive (or numeric), however given
            # the definition of the contents of the TagSet, this method leaves
            # the option available to have negative duplicates of a tag, etc.,
            # even though that does not make sense and would not inherently
            # cause problems.
            self._tags[startcount].add(tag)
        else:
            # Add a duplicate of the tag and remove it from its original set
            self._tags[key+1].add(tag)
            self._tags[key  ].discard(tag)

        ### delete the group if it became empty
        if key is not None and len(self._tags[key]) == 0:
            # Clean up any sets left empty
            del self._tags[key]


    def select(self):
        """
        Gets a random tag from the set of tags representing the lowest number
        of duplicates.

        Parameters:
            None

        Returns:
            A random tag from the lowest-indexed tag set or None of the
            dictionary is empty.
        """

        if len(self) > 0:
            count  = 1

            # Keys are ordinal (likely integers), so min(keys) is the tag set
            # representing tags with the least number of duplicates.
            minkey = min(self._tags.keys())

            assert len(self._tags[minkey]) > 0, str(minkey) + ', ' + str(self._tags[minkey])

            return random.sample(self._tags[minkey], count)[0]

        else:
            return None

    def discard(self, tag, key=None):
        """
        Remove a tag from the dictionary completely (as opposed to reducing the
        number of duplicates).

        Parameters:
            tag - the tag to remove
            key - the dictionary key to check, None if TagSet should determine
                  which set contains the tag

        Returns:
            None
        """

        key = key or self._find_tag_group(tag)
        if key is not None:
            # This is safe in the event that the tag is not at the
            # user-supplied key. Discard will do nothing if the element to get
            # rid of is not in the set.
            self._tags[key].discard(tag)

    def __len__(self):
        """
        Override of the object __len__ function.

        Parameter:
            None

        Returns:
            The total number of tags in the dictionary
        """

        return reduce(lambda s, k: s + len(self._tags[k]), iter(self._tags.keys()), 0 )

    def __str__(self):
        d = dict([(k,len(s)) for k,s in self._tags.items()])
        return '<TagSet(maxreps=%s): %s>' % (self._maxreps, d)



class WorkQueue(object):
    """
    An interface to the cctools work_queue module.

    Fields:
        cfg              - configuration settings container
        wq               - cctools work_queue.WorkQueue object
        _tagset          - the TagSet object containing task tags
        stats            - statistical unit from stats module
        tmpdir           - temp directory where task information is stored
        restarts         - a dictionary of tasks that have been restarted
        statslogger      - logging unit for global AWE-WQ statistics
        taskoutputlogger - logging unit for individual task output and stats

    Methods:
        update_task_stats   -
        new_task            -
        submit              -
        restart             -
        wait                -
        taskoutput          -
        add_tag             -
        discard_tag         -
        cancel_tag          -
        select_tag          -
        clear_tags          -
        clear               -
        tasks_in_queue      -
        active_workers      -
        can_duplicate_tasks -
        recv                -
    """

    # @awe.typecheck(Config)
    def __init__(self, cfg, statslogger=None, taskoutputlogger=None, verbose=False, log_it=False):
        """
        Initialize a new instance of WorkQueue for managing the cctools
        work_queue.WorkQueue object with the necessary parameters for running
        AWE-WQ.

        Parameters:
            cfg              - an initialized workqueue.Config object to use
            statslogger      - a logger object for logging statistics about
                               WorkQueue
            taskoutputlogger - a logger to use for logging the output of
                               individual tasks

        Returns:
            None
        """

        # Configure and gain access to the cctools WorkQueue singleton
        self.cfg    = cfg
        self.wq     = self.cfg._mk_wq()

        # Create the task tag set for managing duplicate tasks
        self._tagset = TagSet(maxreps=self.cfg.maxreps)

        # Start collecting statistics on the WorkQueue object
        self.stats  = awe.stats.WQStats(logger=statslogger)

        # Create the temporary file where the task cache is stored
        self.tmpdir = str(bytes(tempfile.mkdtemp(prefix='awe-tmp.'), 'ASCII'), 'ASCII')
        #print("Temporary directory is %s" % self.tmpdir)
        # Create a dictionary to keep track of the number of times a
        # particular task has been restarted
        self.restarts = dict()

        # Start logging statistics about and output from the tasks
        self.statslogger      = statslogger      or awe.stats.StatsLogger(buffersize=42)
        self.taskoutputlogger = taskoutputlogger or awe.stats.StatsLogger(path='debug/task_output.log.gz', buffersize=42)
        self._log = log_it
        self.verbose = verbose

    @property
    def empty(self):
        return self.wq.empty()

    def __getstate__(self):
        """
        SwigPyObjects cannot be pickled, so remove the underlying WorkQueue object
        See pickle documentation for more information on __getstate__
        """
        self.statslogger.close()
        self.taskoutputlogger.close()
        odict = self.__dict__.copy()
        del odict['wq']
        return odict

    def __setstate__(self, odict):
        """
        Since SwigPyObjects are not pickleable, we just recreate the WorkQueue object from the configuration
        See pickle documentation for more information on __setstate__
        """
        self.__dict__.update(odict)
        self.statslogger.open()
        self.taskoutputlogger.open()


    def __del__(self):
        """
        Standard Python delete function. It does occasionally cause problems
        if the garbage collector does not want to cooperate. If so, add tmpdir
        to the WorkQueue instance in the AWE object in aweclasses after
        initializing the WorkQueue instance. This seems to overcome the issue.

        Parameters:
            None

        Returns:
            None
        """

        import shutil
        shutil.rmtree(self.tmpdir)


    @awe.typecheck(WQ.Task)
    def update_task_stats(self, task):
        """
        Add information about a task to the WorkQueue object logging utility.
        See stats.WQStats for more information on the default logger.

        Parameters:
            task - a WorkQueue task

        Returns:
            None
        """
        if self._log:
            self.stats.task(task)

    def new_task(self):
        """
        Generate a new task object and assign it a program to run. Ensures each
        task has the correct set of supporting files. See WorkQueue.Config for
        information on task files.

        Parameters:
            None

        Returns:
            A new cctools WorkQueue.Task instance
        """

        cmd = self.cfg.executable.remotepath
        task = WQ.Task('./' + cmd)
        task.specify_cores(self.cfg.task_config["cores"])
        ### executable
        self.cfg.executable.add_to_task(task)

        ### cached files
        for wqf in self.cfg.getcache:
            wqf.add_to_task(task)

        return task

    @awe.typecheck(WQ.Task)
    def submit(self, task):
        """
        Submit a task to a worker. This adds it to the TagSet to keep track of
        duplicate tasks.

        Parameters:
            task - a configured cctools work_queue.Task object

        Returns:
            ???
        """

        self._tagset.add(task.tag)
        return self.wq.submit(task)

    @awe.typecheck(WQ.Task)
    def restart(self, task):
        """
        Restart a task if something has gone wrong and record the number of
        times that task has been restarted.

        Parameters:
            task - a configured cctools work_queue.Task object

        Return:
            A Boolean value representing whether or not the task was restarted
        """

        # Add to the dictionary of restarted tasks if first restart
        if task.tag not in self.restarts:
            self.restarts[task.tag] = 0

        # Record the restart and notify the user, then restart if the task has
        # not exceeded the maximum number of restarts
        if self.restarts[task.tag] < self.cfg.restarts:
            print(time.asctime(), 'task failed with', task.return_status, \
                'result is', task.result, \
                'restarting', task.tag, \
                '#%d' % (self.restarts[task.tag] + 1))
            self.submit(task)
            self.restarts[task.tag] += 1
            return True

        # Otherwise, do not restart the task
        else:
            return False

    def wait(self, *args, **kws):
        """
        Set the cctools work_queue.WorkQueue instance to idle state (usually
        if no workers are available).

        Parameters: (see the cctools module work_queue.py for more information)
            args - arguments for wq.wait
            kws  - keyword arguments for wq.wait

        Returns:
            ???
        """

        return self.wq.wait(*args, **kws)

    def taskoutput(self, task):
        """
        Concatenate all output from a task into a single string.

        Parameters:
            task - a configured cctools work_queue.Task object

        Returns:
            A string containing all output from the task
        """

        output = task.output or ''
        output = ('\n' + output).split('\n')
        output = '\n\t'.join(output)
        return output

    def add_tag(self, tagtext):
        """
        Add a task tag to the internal tag set dictionary.

        Parameters:
            tagtext - a string identifying the tag

        Returns:
            None
        """

        self._tagset.add(tagtext)

    def discard_tag(self, tagtext):
        """
        Discard a tag from the internal tag set dictionary.

        Parameters:
            tagtext - string identifying the tag to be removed

        Returns:
            None
        """

        self._tagset.discard(tagtext)

    def cancel_tag(self, tagtext):
        """
        Cancel all tasks associated with the supplied tag.

        Parameters:
            tagtext - a string identifying the tasks to cancel

        Returns:
            None
        """

        while self.wq.cancel_by_tasktag(tagtext):
            pass

    def select_tag(self):
        """
        Get a tag from the internal tag set dictionary. See TagSet.select for
        details on the selectoin process.

        Parameters:
            None

        Returns:
            A tag from the internal tag set dictionary
        """

        self._tagset.clean()
        return self._tagset.select()

    def clear_tags(self):
        """
        Clear the internal tag set dictionary (i.e. remove all tags).

        Parameters:
            None

        Returns:
            None
        """

        self._tagset.clear()

    def clear(self):
        """
        Remove all tags from the internal tag set dictionary and all tasks from
        the cctools work_queue.WorkQueue object instance.
        """

        self.clear_tags()

        # force clearing to allow GC, otherwise linear memory growth
        self.wq._task_table.clear()

    def tasks_in_queue(self):
        """
        The number of tasks currently running and waiting in the queue.

        Parameters:
            None

        Returns:
            An integer representing the total number of enqueued tasks
        """

        return self.wq.stats.tasks_running + self.wq.stats.tasks_waiting

    def active_workers(self):
        """
        The number of workers currently working or ready to work.

        Parameters:
            None

        Returns:
            An integer representing the number of workers not idle
        """

        return self.wq.stats.workers_busy + self.wq.stats.workers_ready

    def can_duplicate_tasks(self):
        """
        Determine whether any task can be duplicated and sent to an idle
        worker.

        Parameters:
            None

        Returns:
            A Boolean value representing whether any task can be duplicated and
            sent to an idle worker.
        """

        return  self.tasks_in_queue() < self.active_workers() \
            and self._tagset.can_duplicate()


    def recv(self, marshall, mark_invalid):
        """
        Deal with tasks as they return. Handle successes, errors, and restarts.
        Runs forever.

        Parameters:
            marshall - function describing how to send tasks to workers

        Returns:
            None
        """

        # print time.asctime(), 'waiting for task'
        while True:
            #print(self.tmpdir)
            # Set the cctools WorkQueue object to idle until a task arrives
            task = self.wait(timeout=self.cfg.waittime)

            if task:
                #print("Success!")
                # Record the task output whether it succeeded or failed
                self.update_task_stats(task)
                # print time.asctime(), 'Received result. %d tasks remaining in iteration.' % self.tasks_in_queue()
                if self._log:
                    self.taskoutputlogger.output("<====== WQ: START task %s output ======>\n" % task.tag)
                    self.taskoutputlogger.output(task.output)
                    self.taskoutputlogger.output("<====== WQ: END task %s output ======>\n"   % task.tag)
                #print(task.output)
                #m = input("press enter")
            if task and task.result == 0:
                print("Task returned with result %s and value %s" % (task.result, task.return_status) )

                # Deal with tasks in which an error occurred
                if not task.return_status == 0 and not self.restart(task):
                    raise WorkQueueWorkerException(self.taskoutput(task) + '\n\nTask %s failed with %d' % (task.tag, task.return_status))


                try:
                    result = marshall(task)
                except Exception as ex:
                    print("In the exception")
                    ### sometimes a task fails, but still returns.
                    ##+ attempt to restart these
                    if not self.restart(task):
                        raise WorkQueueException(self.taskoutput(task) + '\n\nMaster failed: could not load resultfile:\n %s: %s\n\n%s' % \
                            (ex.__class__.__name__, ex, traceback.format_exc()))
                    else:
                        continue

                # Kill the task if it cannot be restarted
                self.cancel_tag(task.tag)
                self.discard_tag(task.tag)
                return result

            elif task and not task.result == 0:
                # Check the task output for a bad model
                if task.output.find('Exception: Particle coordinate is NaN'):
                    if self.verbose:
                        print(''.join([task.tag, ': Particle coordinate is NaN']))
                    mark_invalid(task)
                    continue
                # Kill the task if it cannot be restarted.
                if not self.restart(task):
                    raise WorkQueueException('Task exceeded maximum number of resubmissions for %s\n\n%s' % \
                        (task.tag, self.taskoutput(task)))

            else: continue<|MERGE_RESOLUTION|>--- conflicted
+++ resolved
@@ -181,14 +181,9 @@
         self.waittime        = 10 # in seconds
         self.wq_logfile      = 'debug/wq.log'
         self.wqstats_logfile = 'debug/wq-stats.log'
-<<<<<<< HEAD
         self.wqtransactions_logfile = 'debug/wq-transactions.log'
         self.monitor         = True	
         self.summaryfile     = 'debug/monitor-summaries'
-=======
-        self.monitor         = False
-        self.summaryfile     = ''
->>>>>>> 1953aac1
         self.capacity        = False
         self.cores           = 1
         self.task_config     = {
