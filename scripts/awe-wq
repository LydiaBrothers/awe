--- conflicted
+++ resolved
@@ -77,15 +77,11 @@
             port         = 'random',
             fast_abort   = False,
             debug        = False,
-<<<<<<< HEAD
-            cores	 = 1,
-=======
 
             ### OpenMM params
             enable_openmm = False,
 
 	        cores	 = 1,
->>>>>>> 1953aac1
             )
 
 
