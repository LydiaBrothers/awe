

import awe
import mdtools

import numpy as np
import os

mdtools.prody.setVerbosity('error')

timer = awe.stats.Timer()

cfg = awe.workqueue.Config()
cfg.name = 'awe'
cfg.fastabort = 4

# cfg.execute('test.exe')

cfg.execute('testinput/execute-task.sh')
cfg.cache('testinput/protomol.conf')
cfg.cache('testinput/topol.tpr')
cfg.cache('testinput/with-env')
cfg.cache('testinput/env.sh')
cfg.cache('testinput/Gens.lh5')
cfg.cache('testinput/AtomIndices.dat')
cfg.cache('testinput/state0.pdb')


nwalkers = 10
nstates  = 100
walkers  = awe.aweclasses.WalkerGroup(count    = nwalkers * nstates,
                                      topology = mdtools.prody.parsePDB('testinput/state0.pdb'))

srcdir = '/afs/crc.nd.edu/user/i/izaguirr/Public/ala2/faw-protomol/PDBs'
timer.start()
for i in xrange(nstates):
    weight = np.random.random()
    for j in xrange(nwalkers):

        pdbpath = os.path.join(srcdir, 'State%d-%d.pdb' % (i, j))
        pdb     = mdtools.prody.parsePDB(pdbpath)
        color   = 0
        cell    = i
        w       = awe.aweclasses.Walker(start  = pdb.getCoords(),
                                        weight = weight,
                                        color  = color,
                                        cell   = cell
                                        )
        walkers.add(w)
timer.stop()

print 'Initialization overhead:', timer.elapsed(), 's'


resample = awe.resample.OneColor_SaveWeights(nwalkers)
adaptive = awe.aweclasses.AWE( wqconfig   = cfg,
                               walkers    = walkers,
                               iterations = 10,
                               resample   = resample)


timer.start()
adaptive.run()
timer.stop()

<<<<<<< HEAD
print 'Run time:', time.elapsed(), 's'
=======
print 'Run time:', timer.elapsed(), 's'
>>>>>>> 3dda29d7
<|MERGE_RESOLUTION|>--- conflicted
+++ resolved
@@ -63,8 +63,4 @@
 adaptive.run()
 timer.stop()
 
-<<<<<<< HEAD
-print 'Run time:', time.elapsed(), 's'
-=======
-print 'Run time:', timer.elapsed(), 's'
->>>>>>> 3dda29d7
+print 'Run time:', timer.elapsed(), 's'